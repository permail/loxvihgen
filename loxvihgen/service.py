--- conflicted
+++ resolved
@@ -153,26 +153,11 @@
 
 def cmd_build(project: str, title: Optional[str], prefixes: List[str], sep: Optional[str], poll: Optional[int], address_url: Optional[str], output: Optional[Path]) -> int:
     m = load_manifest(project)
-<<<<<<< HEAD
     try:
         adapter, rules, resp_path, rules_path = _resolve_paths_and_adapter(project, m)
     except FileNotFoundError:
         logger.error("response missing. Expected %s.response.json or %s.response.xml", project, project)
         return 6
-=======
-    resp_str = m.get("source", {}).get("response")
-    resp_path = Path(resp_str) if resp_str else None
-    if not resp_path or not resp_path.is_file():
-        guess = response_guess_path(project)
-        if not guess:
-            print(f"Error: response missing. Expected {project}.response.json or {project}.response.xml")
-            return 6
-        resp_path = guess
-    text = resp_path.read_text(encoding="utf-8")
-
-    adapter = FormatAdapter.sniff(text)
-    rules_path = Path(m.get("rules") or str(rules_default_path(project)))
-    rules = Rules.load(rules_path if rules_path.exists() else None)
 
     b = m.get("build", {})
     eff_title = title or b.get("title") or project
@@ -185,7 +170,6 @@
         prefix_list = [""]
 
     renderer = ViHttpXmlRenderer()
->>>>>>> 273bc733
 
     eff_title, eff_sep, eff_poll, eff_addr, prefix_list = _effective_params(project, m, title, prefixes, sep, poll, address_url)
 
